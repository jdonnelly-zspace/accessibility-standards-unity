#!/usr/bin/env node

/**
 * zSpace Unity Accessibility Auditor
 *
 * Main orchestrator for accessibility audits. Analyzes Unity projects
 * and generates comprehensive accessibility audit reports.
 *
 * Usage:
 *   node bin/audit.js <unity-project-path> [options]
 *
 * Options:
<<<<<<< HEAD
 *   --output-dir <dir>   Output directory for audit reports (default: <project>/AccessibilityAudit)
 *   --format <format>    Output format: markdown (default), json, both
 *   --verbose            Enable verbose logging
 *   --stakeholder-docs   Generate stakeholder communication templates (Quick Reference, Public Statement, FAQ)
=======
 *   --output-dir <dir>         Output directory for audit reports (default: <project>/AccessibilityAudit)
 *   --format <format>          Output format: markdown (default), json, both
 *   --capture-screenshots      Capture scene screenshots before analysis
 *   --unity-path <path>        Path to Unity executable (for screenshot capture)
 *   --verbose                  Enable verbose logging
>>>>>>> fe304261
 *
 * Output:
 *   AccessibilityAudit/
 *   ├── README.md
 *   ├── AUDIT-SUMMARY.md
 *   ├── VPAT-apps-<name>.md
 *   ├── ACCESSIBILITY-RECOMMENDATIONS.md
 *   └── screenshots/           (if --capture-screenshots is used)
 *       ├── SceneName/
 *       │   ├── SceneName_main.png
 *       │   ├── SceneName_thumbnail.png
 *       │   └── metadata.json
 */

import fs from 'fs';
import path from 'path';
import { fileURLToPath } from 'url';
<<<<<<< HEAD
import { spawn } from 'child_process';
=======
import { execSync } from 'child_process';
>>>>>>> fe304261
import { UnityProjectAnalyzer } from './analyze-unity-project.js';
import { captureScreenshots } from './capture-screenshots.js';
import { ComplianceTracker } from './compliance-tracker.js';
import { NavigationAutomation } from './navigate-and-capture.js';

const __filename = fileURLToPath(import.meta.url);
const __dirname = path.dirname(__filename);

// ============================================================================
// CONFIGURATION
// ============================================================================

const VERSION = '3.4.0-phase4';
const FRAMEWORK_NAME = 'accessibility-standards-unity';

// ============================================================================
// AUDIT ORCHESTRATOR CLASS
// ============================================================================

class AccessibilityAuditor {
  constructor(projectPath, options = {}) {
    this.projectPath = path.resolve(projectPath);
    this.options = {
      outputDir: options.outputDir || path.join(this.projectPath, 'AccessibilityAudit'),
      format: options.format || 'markdown',
      verbose: options.verbose || false,
      captureScreenshots: options.captureScreenshots || false,
      unityPath: options.unityPath || null,
      application: options.application || null, // Path to built .exe for external capture
      baseline: options.baseline || false,
      trackCompliance: options.trackCompliance || false,
      failOnRegression: options.failOnRegression || false,
      exportPDF: options.exportPDF || false,
      exportCSV: options.exportCSV || false,
      createIssues: options.createIssues || null,
      template: options.template || null,
      config: options.config || path.join(__dirname, '..', 'config', 'export-config.json'),
      generateFixes: options.generateFixes || false
    };
    this.analysisReport = null;
    this.appName = path.basename(this.projectPath);
  }

  /**
   * Main audit workflow
   */
  async run() {
    console.log('╔═══════════════════════════════════════════════════════════╗');
    console.log('║  zSpace Unity Accessibility Auditor                      ║');
    console.log(`║  Version ${VERSION}                                   ║`);
    console.log('╚═══════════════════════════════════════════════════════════╝\n');

    this.log(`Auditing: ${this.appName}`);
    this.log(`Project: ${this.projectPath}`);
    this.log(`Output: ${this.options.outputDir}\n`);

    try {
      // Step 0: Capture screenshots (if enabled)
      if (this.options.captureScreenshots) {
        await this.captureSceneScreenshots();
      }

      // Step 1: Analyze Unity project
      await this.analyzeProject();

      // Step 2: Create output directory
      await this.createOutputDirectory();

<<<<<<< HEAD
      // Step 3: Run Quick Wins automation (if enabled)
      if (this.options.runQuickWins) {
        await this.runQuickWinsAutomation();
      }

      // Step 3.5: Run Visual Analysis (if enabled)
      if (this.options.captureScreenshots) {
        await this.runVisualAnalysis();
      }

      // Step 4: Generate reports
=======
      // Step 3: Generate reports
>>>>>>> fe304261
      await this.generateReports();

      // Step 4.5: Generate stakeholder documentation (if requested)
      if (this.options.generateStakeholderDocs) {
        await this.generateStakeholderDocumentation();
      }

      // Step 5: Display summary
      this.displaySummary();

      // Step 5: Export reports (Phase 3.4)
      if (this.options.exportPDF || this.options.exportCSV || this.options.createIssues) {
        await this.handleExports();
      }

      // Step 6: Generate fixes (Phase 3.5)
      if (this.options.generateFixes) {
        await this.handleFixGeneration();
      }

      // Step 7: Compliance tracking (Phase 3.2)
      let regressionCheck = null;
      if (this.options.baseline || this.options.trackCompliance || this.options.failOnRegression) {
        regressionCheck = await this.handleComplianceTracking();
      }

      console.log('\n✅ Audit complete!');
      console.log(`📁 Reports saved to: ${this.options.outputDir}\n`);

      // Handle CI/CD exit codes
      if (this.options.failOnRegression && regressionCheck) {
        const tracker = new ComplianceTracker(this.projectPath);
        const exitCode = tracker.getExitCode(regressionCheck);
        if (exitCode !== 0) {
          console.log(`\n⚠️  Exiting with code ${exitCode} due to regressions`);
          process.exit(exitCode);
        }
      }

    } catch (error) {
      console.error('\n❌ Audit failed:', error.message);
      if (this.options.verbose) {
        console.error(error.stack);
      }
      process.exit(1);
    }
  }

  /**
   * Handle report exports (Phase 3.4)
   */
  async handleExports() {
    console.log('\n📤 Step 5: Exporting reports...\n');

    // Export to PDF
    if (this.options.exportPDF) {
      try {
        const vpatPath = path.join(this.options.outputDir, `VPAT-${this.appName}.md`);
        const pdfPath = path.join(this.options.outputDir, 'exports', `VPAT-${this.appName}.pdf`);

        // Ensure exports directory exists
        const exportsDir = path.join(this.options.outputDir, 'exports');
        if (!fs.existsSync(exportsDir)) {
          fs.mkdirSync(exportsDir, { recursive: true });
        }

        const exportPDFPath = path.join(__dirname, 'export-pdf.js');
        const configArg = this.options.config ? `--config "${this.options.config}"` : '';

        console.log('   📄 Generating PDF...');
        execSync(`node "${exportPDFPath}" "${vpatPath}" --output "${pdfPath}" ${configArg}`, {
          stdio: this.options.verbose ? 'inherit' : 'pipe'
        });

        this.log('   ✅ PDF exported successfully');
      } catch (error) {
        console.warn('   ⚠️  PDF export failed:', error.message);
      }
    }

    // Export to CSV
    if (this.options.exportCSV) {
      try {
        const jsonPath = path.join(this.options.outputDir, 'accessibility-analysis.json');
        const csvPath = path.join(this.options.outputDir, 'exports', 'findings.csv');

        const exportCSVPath = path.join(__dirname, 'export-csv.js');

        console.log('   📊 Generating CSV...');
        execSync(`node "${exportCSVPath}" "${jsonPath}" --output "${csvPath}"`, {
          stdio: this.options.verbose ? 'inherit' : 'pipe'
        });

        this.log('   ✅ CSV exported successfully');
      } catch (error) {
        console.warn('   ⚠️  CSV export failed:', error.message);
      }
    }

    // Create issues
    if (this.options.createIssues) {
      try {
        const jsonPath = path.join(this.options.outputDir, 'accessibility-analysis.json');
        const platform = this.options.createIssues.toLowerCase();

        if (platform !== 'github' && platform !== 'jira') {
          throw new Error(`Unknown platform: ${platform}. Use 'github' or 'jira'`);
        }

        if (!this.options.config || !fs.existsSync(this.options.config)) {
          throw new Error('Config file required for issue creation. Use --config <path>');
        }

        const generateIssuesPath = path.join(__dirname, 'generate-issues.js');

        console.log(`   🐛 Creating ${platform} issues...`);
        execSync(`node "${generateIssuesPath}" "${jsonPath}" --platform ${platform} --config "${this.options.config}" --min-severity High`, {
          stdio: this.options.verbose ? 'inherit' : 'pipe'
        });

        this.log(`   ✅ ${platform} issues created successfully`);
      } catch (error) {
        console.warn('   ⚠️  Issue creation failed:', error.message);
      }
    }

    console.log();
  }

  /**
   * Handle fix generation (Phase 3.5)
   */
  async handleFixGeneration() {
    console.log('\n🔧 Step 6: Generating accessibility fixes...\n');

    try {
      const jsonPath = path.join(this.options.outputDir, 'accessibility-analysis.json');
      const generateFixesPath = path.join(__dirname, 'generate-fixes.js');

      console.log('   🔨 Analyzing findings and generating fixes...');
      execSync(`node "${generateFixesPath}" "${jsonPath}" --project "${this.projectPath}"`, {
        stdio: this.options.verbose ? 'inherit' : 'pipe'
      });

      this.log('   ✅ Fixes generated successfully');
      this.log(`   📁 Generated code saved to: ${this.options.outputDir}/generated-fixes/`);
    } catch (error) {
      console.warn('   ⚠️  Fix generation failed:', error.message);
      if (this.options.verbose) {
        console.error(error.stack);
      }
    }

    console.log();
  }

  /**
   * Handle compliance tracking (Phase 3.2)
   */
  async handleComplianceTracking() {
    console.log('\n📊 Step 7: Compliance Tracking...\n');

    const tracker = new ComplianceTracker(this.projectPath, {
      failOnHighIssues: this.options.failOnRegression
    });

    // Create or update baseline
    if (this.options.baseline) {
      tracker.createBaseline(this.analysisReport);
    }

    // Save snapshot for historical tracking
    if (this.options.trackCompliance && !this.options.baseline) {
      tracker.saveSnapshot(this.analysisReport);
    }

    // Check for regressions
    let regressionCheck = null;
    if (this.options.failOnRegression) {
      regressionCheck = tracker.checkRegression(this.analysisReport);
    }

    return regressionCheck;
  }

  /**
   * Check if navigation map exists for external capture
   */
  detectNavigationMap() {
    const navigationMapPath = path.join(this.options.outputDir, 'navigation-map.json');

    if (fs.existsSync(navigationMapPath)) {
      this.log(`✅ Navigation map detected: ${navigationMapPath}`);
      return navigationMapPath;
    }

    this.log('ℹ️  No navigation map found (external capture not available)');
    return null;
  }

  /**
   * Step 0: Capture scene screenshots
   * Automatically chooses between external capture (if navigation map exists)
   * or Unity batch mode (traditional method)
   */
  async captureSceneScreenshots() {
    console.log('📸 Step 0: Capturing scene screenshots...\n');

    // Check if navigation map exists
    const navigationMapPath = this.detectNavigationMap();
    const useExternalCapture = navigationMapPath && this.options.application;

    if (useExternalCapture) {
      // Phase 4: Use external navigation and capture
      console.log('🚀 Using external capture method (navigation map detected)\n');

      try {
        await this.captureScreenshotsExternal(navigationMapPath);
        this.log('\n✅ External screenshot capture complete\n');
        return;
      } catch (error) {
        console.warn('\n⚠️  External capture failed:', error.message);

        // Fallback to Unity batch mode if available
        if (this.options.unityPath) {
          console.warn('   Falling back to Unity batch mode...\n');
        } else {
          console.warn('   Continuing with audit without screenshots...\n');
          return;
        }
      }
    } else {
      // Log why external capture is not used
      if (!navigationMapPath) {
        this.log('ℹ️  Navigation map not found, using Unity batch mode');
      } else if (!this.options.application) {
        this.log('ℹ️  Application path not provided (use --application), using Unity batch mode');
      }
    }

    // Traditional Unity batch mode capture
    console.log('🎮 Using Unity batch mode capture\n');

    const screenshotConfig = {
      projectPath: this.projectPath,
      unityPath: this.options.unityPath,
      outputDir: path.join(this.options.outputDir, 'screenshots'),
      width: 1920,
      height: 1080,
      thumbWidth: 320,
      thumbHeight: 180,
      logFile: path.join(this.options.outputDir, 'screenshot-capture.log'),
      verbose: this.options.verbose
    };

    try {
      await captureScreenshots(screenshotConfig);
      this.log('\n✅ Screenshot capture complete\n');
    } catch (error) {
      console.warn('\n⚠️  Screenshot capture failed:', error.message);
      console.warn('   Continuing with audit without screenshots...\n');
    }
  }

  /**
   * Capture screenshots using external navigation automation (Phase 4)
   */
  async captureScreenshotsExternal(navigationMapPath) {
    this.log('Initializing external navigation automation...');

    const automation = new NavigationAutomation({
      outputDir: path.join(this.options.outputDir, 'screenshots'),
      verbose: this.options.verbose
    });

    try {
      // Run the navigation automation
      const report = await automation.run(this.options.application, navigationMapPath);

      // Log summary
      console.log(`\n✅ External capture complete:`);
      console.log(`   Visited scenes: ${report.summary.visitedScenes} / ${report.summary.totalScenes}`);
      console.log(`   Screenshots: ${report.summary.screenshotsCaptured}`);
      console.log(`   Failed navigations: ${report.summary.failedNavigations}`);
      console.log(`   Completion rate: ${report.summary.completionRate}`);

      // Close the application
      await automation.controller.closeApplication();

      // Terminate OCR worker
      if (automation.tesseractWorker) {
        await automation.tesseractWorker.terminate();
      }

      return report;
    } catch (error) {
      // Clean up on error
      if (automation.controller) {
        try {
          await automation.controller.closeApplication();
        } catch (cleanupError) {
          this.log(`Warning: Failed to close application: ${cleanupError.message}`);
        }
      }

      if (automation.tesseractWorker) {
        try {
          await automation.tesseractWorker.terminate();
        } catch (cleanupError) {
          this.log(`Warning: Failed to terminate OCR worker: ${cleanupError.message}`);
        }
      }

      throw error;
    }
  }

  /**
   * Step 1: Analyze Unity project
   */
  async analyzeProject() {
    console.log('📊 Step 1: Analyzing Unity project...\n');

    const analyzer = new UnityProjectAnalyzer(this.projectPath);
    this.analysisReport = await analyzer.analyze();

    this.log(`\n✅ Analysis complete`);
    this.log(`   Scenes: ${this.analysisReport.summary.totalScenes}`);
    this.log(`   Scripts: ${this.analysisReport.summary.totalScripts}`);
    this.log(`   Findings: ${this.analysisReport.summary.totalFindings}\n`);
  }

  /**
   * Step 2.5: Run Quick Wins Automation (Python scripts)
   */
  async runQuickWinsAutomation() {
    console.log('🤖 Step 2.5: Running Quick Wins Automation...\n');

    const automationDir = path.join(__dirname, '../automation');
    const runQuickWinsScript = path.join(automationDir, 'run_quick_wins.py');

    // Check if Python automation is available
    if (!fs.existsSync(runQuickWinsScript)) {
      this.log('⚠️  Quick Wins automation scripts not found, skipping...\n');
      return;
    }

    try {
      // Create automation config
      const config = {
        app_name: this.appName,
        exe_path: this.options.exePath || null,
        log_path: this.options.logPath || null,
        project_path: this.projectPath,
        output_dir: this.options.outputDir,
        monitor_duration: 30,
        skip_interactive: !this.options.interactive,
        quick_wins_to_run: this.options.quickWins || [1, 2]  // Default: only non-interactive tests
      };

      const configPath = path.join(this.options.outputDir, 'quick_wins_config.json');
      fs.writeFileSync(configPath, JSON.stringify(config, null, 2));

      this.log(`✓ Created automation config: ${configPath}`);
      this.log(`  Running Quick Wins: ${config.quick_wins_to_run.join(', ')}`);

      // Run Python automation
      await this.runPythonScript(runQuickWinsScript, [configPath]);

      // Load automation results
      const resultsPath = path.join(this.options.outputDir, 'quick_wins_combined_report.json');
      if (fs.existsSync(resultsPath)) {
        const automationResults = JSON.parse(fs.readFileSync(resultsPath, 'utf-8'));
        this.analysisReport.automation = automationResults;
        this.log('✅ Automation results integrated into audit report\n');
      } else {
        this.log('⚠️  No automation results found\n');
      }

    } catch (error) {
      this.log(`⚠️  Automation failed: ${error.message}`);
      if (this.options.verbose) {
        console.error(error.stack);
      }
      this.log('   Continuing with audit...\n');
    }
  }

  /**
   * Helper: Run Python script
   */
  runPythonScript(scriptPath, args = []) {
    return new Promise((resolve, reject) => {
      const python = spawn('python', [scriptPath, ...args], {
        cwd: path.dirname(scriptPath)
      });

      python.stdout.on('data', (data) => {
        if (this.options.verbose) {
          process.stdout.write(data.toString());
        }
      });

      python.stderr.on('data', (data) => {
        if (this.options.verbose) {
          process.stderr.write(data.toString());
        }
      });

      python.on('close', (code) => {
        if (code === 0) {
          resolve();
        } else {
          reject(new Error(`Python script exited with code ${code}`));
        }
      });

      python.on('error', (error) => {
        reject(new Error(`Failed to run Python script: ${error.message}`));
      });
    });
  }

  /**
   * Step 3.5: Run Visual Analysis (Python scripts)
   */
  async runVisualAnalysis() {
    console.log('🎨 Step 3.5: Running Visual Analysis...\n');

    const automationDir = path.join(__dirname, '../automation/quick_wins');
    const contrastScript = path.join(automationDir, 'color_contrast_analyzer.py');

    // Check if Python scripts are available
    if (!fs.existsSync(contrastScript)) {
      this.log('⚠️  Visual analysis scripts not found, skipping...\n');
      return;
    }

    try {
      // Create screenshots directory if needed
      const screenshotsDir = path.join(this.options.outputDir, 'screenshots');
      if (!fs.existsSync(screenshotsDir)) {
        fs.mkdirSync(screenshotsDir, { recursive: true });
      }

      this.log(`✓ Screenshots directory: ${screenshotsDir}`);

      // Check if exe path provided for live capture
      if (this.options.exePath && fs.existsSync(this.options.exePath)) {
        this.log('✓ Executable path provided - will attempt live capture');
        // For now, skip live capture and look for existing screenshots
        this.log('  [INFO] Live capture not yet implemented, checking for existing screenshots...');
      }

      // Look for existing screenshots in project
      const existingScreenshots = this.findExistingScreenshots();

      if (existingScreenshots.length === 0) {
        this.log('⚠️  No screenshots found. Visual analysis requires screenshots.');
        this.log('   You can:');
        this.log('   1. Manually capture screenshots and place them in AccessibilityAudit/screenshots/');
        this.log('   2. Provide --exe-path to enable automated screenshot capture (future feature)');
        this.log('   Skipping visual analysis...\n');
        return;
      }

      this.log(`✓ Found ${existingScreenshots.length} screenshots to analyze\n`);

      // Run contrast analyzer on existing screenshots
      const contrastResultsPath = path.join(this.options.outputDir, 'contrast_analysis_results.json');

      this.log('Running color contrast analysis...');
      await this.runPythonScript(contrastScript, [screenshotsDir, contrastResultsPath]);

      // Run color-blind simulation
      const colorblindScript = path.join(automationDir, 'colorblind_simulator.py');
      const colorblindOutputDir = path.join(this.options.outputDir, 'colorblind_simulations');
      const colorblindResultsPath = path.join(this.options.outputDir, 'colorblind_analysis_results.json');

      if (fs.existsSync(colorblindScript)) {
        this.log('Running color-blind simulation...');
        await this.runPythonScript(colorblindScript, [screenshotsDir, colorblindOutputDir]);
      } else {
        this.log('⚠️  Color-blind simulator not found, skipping...');
      }

      // Load visual analysis results
      const visualAnalysis = {};

      if (fs.existsSync(contrastResultsPath)) {
        visualAnalysis.contrast = JSON.parse(fs.readFileSync(contrastResultsPath, 'utf-8'));
        this.log('✅ Contrast analysis results loaded');
      }

      // Look for colorblind results in the reports/output directory
      const colorblindReportPath = path.join(automationDir, '..', 'reports', 'output', 'qw8_colorblind_simulation.json');
      if (fs.existsSync(colorblindReportPath)) {
        visualAnalysis.colorblind = JSON.parse(fs.readFileSync(colorblindReportPath, 'utf-8'));
        this.log('✅ Color-blind simulation results loaded');
      }

      if (Object.keys(visualAnalysis).length > 0) {
        this.analysisReport.visualAnalysis = visualAnalysis;
        this.log('✅ Visual analysis results integrated into audit report\n');
      } else {
        this.log('⚠️  No visual analysis results found\n');
      }

    } catch (error) {
      this.log(`⚠️  Visual analysis failed: ${error.message}`);
      if (this.options.verbose) {
        console.error(error.stack);
      }
      this.log('   Continuing with audit...\n');
    }
  }

  /**
   * Helper: Find existing screenshots in project
   */
  findExistingScreenshots() {
    const screenshots = [];
    const screenshotsDir = path.join(this.options.outputDir, 'screenshots');

    if (!fs.existsSync(screenshotsDir)) {
      return screenshots;
    }

    const validExtensions = ['.png', '.jpg', '.jpeg', '.bmp'];

    try {
      const files = fs.readdirSync(screenshotsDir);
      for (const file of files) {
        const ext = path.extname(file).toLowerCase();
        if (validExtensions.includes(ext)) {
          screenshots.push(path.join(screenshotsDir, file));
        }
      }
    } catch (error) {
      // Directory doesn't exist or can't be read
    }

    return screenshots;
  }

  /**
   * Step 2: Create output directory
   */
  async createOutputDirectory() {
    this.log('📁 Step 2: Creating output directory...');

    if (!fs.existsSync(this.options.outputDir)) {
      fs.mkdirSync(this.options.outputDir, { recursive: true });
      this.log(`   Created: ${this.options.outputDir}\n`);
    } else {
      this.log(`   Directory exists: ${this.options.outputDir}\n`);
    }
  }

  /**
   * Template engine - substitutes variables in markdown templates
   */
  processTemplate(templateContent, variables) {
    let output = templateContent;

    // Simple variable substitution: {{VARIABLE_NAME}}
    Object.keys(variables).forEach(key => {
      const regex = new RegExp(`{{${key}}}`, 'g');
      output = output.replace(regex, variables[key]);
    });

    // Conditional sections: {{#if VARIABLE}}content{{else}}alternative{{/if}}
    // Process nested conditionals by running multiple passes until no more matches
    // Use a more robust approach that matches balanced pairs
    let maxIterations = 10; // Prevent infinite loops
    let iteration = 0;
    while (iteration < maxIterations && /{{#if\s+\w+}}/.test(output)) {
      let changed = false;

      // Find and process the innermost {{#if}} first
      output = output.replace(/{{#if\s+(\w+)}}((?:(?!{{#if)[\s\S])*?)(?:{{else}}((?:(?!{{#if)[\s\S])*?))?{{\/if}}/g, (match, varName, ifContent, elseContent = '') => {
        changed = true;
        return variables[varName] ? ifContent : elseContent;
      });

      if (!changed) break; // No more replacements made
      iteration++;
    }

    // Loop sections: {{#each ARRAY}}content{{/each}}
    output = output.replace(/{{#each\s+(\w+)}}([\s\S]*?){{\/each}}/g, (match, arrayName, itemTemplate) => {
      const array = variables[arrayName];
      if (!Array.isArray(array)) return '';

      return array.map((item, index) => {
        let itemOutput = itemTemplate;
        // Substitute item properties
        Object.keys(item).forEach(key => {
          const itemRegex = new RegExp(`{{${key}}}`, 'g');
          itemOutput = itemOutput.replace(itemRegex, item[key] || '');
        });
        // Substitute loop metadata
        itemOutput = itemOutput.replace(/{{@index}}/g, index + 1);
        return itemOutput;
      }).join('');
    });

    return output;
  }

  /**
   * Prepare template variables from analysis report
   */
  prepareTemplateVariables() {
    const report = this.analysisReport;

    // Check for screenshots
    const screenshotsDir = path.join(this.options.outputDir, 'screenshots');
    const screenshotsCaptured = fs.existsSync(screenshotsDir);
    let screenshotsCount = 0;

    if (screenshotsCaptured) {
      try {
        const sceneDirs = fs.readdirSync(screenshotsDir).filter(item => {
          const itemPath = path.join(screenshotsDir, item);
          return fs.statSync(itemPath).isDirectory();
        });
        screenshotsCount = sceneDirs.length;
      } catch (err) {
        // Ignore errors
      }
    }

    return {
      APP_NAME: this.appName,
      PROJECT_PATH: this.projectPath,
      AUDIT_DATE: report.metadata.scannedDate,
      FRAMEWORK_VERSION: report.metadata.version,
      TOTAL_SCENES: report.summary.totalScenes,
      TOTAL_SCRIPTS: report.summary.totalScripts,
      COMPLIANCE_SCORE: report.complianceEstimate.score,
      COMPLIANCE_LEVEL: report.complianceEstimate.level,
      CRITICAL_COUNT: report.summary.criticalIssues,
      HIGH_COUNT: report.summary.highPriorityIssues,
      MEDIUM_COUNT: report.summary.mediumPriorityIssues,
      LOW_COUNT: report.summary.lowPriorityIssues,
      TOTAL_FINDINGS: report.summary.totalFindings,
      WCAG_LEVEL_A_PASS: report.complianceEstimate.wcagLevelA,
      WCAG_LEVEL_AA_PASS: report.complianceEstimate.wcagLevelAA,
      WCAG_LEVEL_A_STATUS: report.complianceEstimate.wcagLevelA ? '✅ Pass' : '❌ Fail',
      WCAG_LEVEL_AA_STATUS: report.complianceEstimate.wcagLevelAA ? '✅ Pass' : '❌ Fail',
      KEYBOARD_SUPPORT_STATUS: report.statistics.keyboardSupportFound ? '✅ Partial' : '❌ None',
      SCREEN_READER_SUPPORT_STATUS: report.statistics.screenReaderSupportFound ? '✅ Found' : '❌ None',
      FOCUS_INDICATORS_STATUS: report.statistics.focusIndicatorsFound ? '✅ Partial' : '❌ None',
      LEGAL_RISK_LEVEL: report.complianceEstimate.wcagLevelA ? 'LOW' : 'HIGH',
      CRITICAL_ISSUES: report.findings.critical,
      HIGH_ISSUES: report.findings.high,
      MEDIUM_ISSUES: report.findings.medium,
      LOW_ISSUES: report.findings.low,
      KEYBOARD_SUPPORT_FOUND: report.statistics.keyboardSupportFound,
      SCREEN_READER_SUPPORT_FOUND: report.statistics.screenReaderSupportFound,
      FOCUS_INDICATORS_FOUND: report.statistics.focusIndicatorsFound,
      ACCESSIBILITY_COMPONENTS_FOUND: report.statistics.accessibilityComponentsFound,
      STYLUS_ONLY_SCRIPTS_COUNT: report.statistics.stylusOnlyScripts ? report.statistics.stylusOnlyScripts.length : 0,
<<<<<<< HEAD

      // Visual Analysis Variables
      VISUAL_ANALYSIS_PERFORMED: report.visualAnalysis && Object.keys(report.visualAnalysis).length > 0,
      VISUAL_SCREENSHOTS_ANALYZED: report.visualAnalysis?.contrast?.summary?.screenshots_analyzed || 0,
      VISUAL_CONTRAST_TOTAL_CHECKS: report.visualAnalysis?.contrast?.summary?.total_checks || 0,
      VISUAL_CONTRAST_PASSED: report.visualAnalysis?.contrast?.summary?.total_passed || 0,
      VISUAL_CONTRAST_FAILED: report.visualAnalysis?.contrast?.summary?.total_failed || 0,
      VISUAL_CONTRAST_PASS_RATE: report.visualAnalysis?.contrast?.summary?.overall_pass_rate?.toFixed(1) || '0.0',
      VISUAL_CONTRAST_COMPLIANT: report.visualAnalysis?.contrast?.summary?.wcag_compliant ? 'Yes ✅' : 'No ❌',
      VISUAL_COLORBLIND_SIMULATIONS: report.visualAnalysis?.colorblind?.summary?.total_simulations || 0
=======
      SCREENSHOTS_CAPTURED: screenshotsCaptured,
      SCREENSHOTS_NOT_CAPTURED: !screenshotsCaptured,
      SCREENSHOTS_COUNT: screenshotsCount,

      // Visual Analysis Variables (Phase 2)
      VISUAL_ANALYSIS_PERFORMED: false,
      VISUAL_ANALYSIS_NOT_PERFORMED: true,
      CONTRAST_ANALYSIS_PERFORMED: false,
      CONTRAST_ANALYSIS_COMPONENTS: 0,
      CONTRAST_ISSUES_FOUND: false,
      CONTRAST_CRITICAL_COUNT: 0,
      CONTRAST_WARNING_COUNT: 0,
      CONTRAST_COMPLIANCE_RATE: '0%',
      CONTRAST_PASSING_COMPONENTS: 0,
      CONTRAST_FAILING_COMPONENTS: 0,
      COLOR_BLIND_ANALYSIS_PERFORMED: false,
      COLOR_BLIND_ISSUES_FOUND: false,
      COLOR_BLIND_AFFECTED_TYPES: '',
      CAPTIONS_DETECTED: false,
      DEPTH_CUES_FOUND: false,
      VOICE_COMMANDS_DETECTED: false,
      HEATMAPS_GENERATED: false,
      HEATMAPS_COUNT: 0,
      ...this.loadVisualAnalysisVariables()
>>>>>>> fe304261
    };
  }

  /**
   * Load visual analysis variables from Phase 2 outputs
   */
  loadVisualAnalysisVariables() {
    const variables = {};

    // Check for contrast analysis results
    const contrastPath = path.join(this.options.outputDir, 'contrast-analysis.json');
    if (fs.existsSync(contrastPath)) {
      try {
        const contrastData = JSON.parse(fs.readFileSync(contrastPath, 'utf8'));
        variables.VISUAL_ANALYSIS_PERFORMED = true;
        variables.VISUAL_ANALYSIS_NOT_PERFORMED = false;
        variables.CONTRAST_ANALYSIS_PERFORMED = true;
        variables.CONTRAST_ANALYSIS_COMPONENTS = contrastData.summary?.componentsAnalyzed || 0;
        variables.CONTRAST_PASSING_COMPONENTS = contrastData.summary?.passingComponents || 0;
        variables.CONTRAST_FAILING_COMPONENTS = contrastData.summary?.failingComponents || 0;
        variables.CONTRAST_COMPLIANCE_RATE = contrastData.summary?.complianceRate || '0%';

        // Count critical and warning issues
        let criticalCount = 0;
        let warningCount = 0;

        if (contrastData.scenes) {
          Object.values(contrastData.scenes).forEach(scene => {
            if (scene.components) {
              scene.components.forEach(comp => {
                if (!comp.passes) {
                  const ratio = parseFloat(comp.contrastRatio);
                  if (ratio < 3.0) criticalCount++;
                  else if (ratio < 4.5) warningCount++;
                }
              });
            }
          });
        }

        variables.CONTRAST_CRITICAL_COUNT = criticalCount;
        variables.CONTRAST_WARNING_COUNT = warningCount;
        variables.CONTRAST_ISSUES_FOUND = (criticalCount + warningCount) > 0;
      } catch (err) {
        this.log(`⚠️  Could not parse contrast-analysis.json: ${err.message}`);
      }
    }

    // Check for color-blind simulation results
    const screenshotsDir = path.join(this.options.outputDir, 'screenshots');
    if (fs.existsSync(screenshotsDir)) {
      const sceneDirs = fs.readdirSync(screenshotsDir).filter(item => {
        const itemPath = path.join(screenshotsDir, item);
        return fs.statSync(itemPath).isDirectory();
      });

      if (sceneDirs.length > 0) {
        // Check if any scene has colorblind simulations
        sceneDirs.forEach(sceneDir => {
          const colorblindDir = path.join(screenshotsDir, sceneDir, 'colorblind');
          if (fs.existsSync(colorblindDir)) {
            variables.VISUAL_ANALYSIS_PERFORMED = true;
            variables.VISUAL_ANALYSIS_NOT_PERFORMED = false;
            variables.COLOR_BLIND_ANALYSIS_PERFORMED = true;
            // Could analyze comparison.html for issues, but for now just mark as performed
          }
        });
      }
    }

    // Check for visual analysis heatmaps
    const heatmapDir = path.join(this.options.outputDir, 'visual-analysis', 'heatmaps');
    if (fs.existsSync(heatmapDir)) {
      try {
        const heatmaps = fs.readdirSync(heatmapDir).filter(f => f.endsWith('.png'));
        if (heatmaps.length > 0) {
          variables.HEATMAPS_GENERATED = true;
          variables.HEATMAPS_COUNT = heatmaps.length;
        }
      } catch (err) {
        // Ignore errors
      }
    }

    return variables;
  }

  /**
   * Step 3: Generate audit reports
   */
  async generateReports() {
    console.log('📝 Step 3: Generating audit reports...\n');

    // Always save JSON analysis report
    const jsonPath = path.join(this.options.outputDir, 'accessibility-analysis.json');
    fs.writeFileSync(jsonPath, JSON.stringify(this.analysisReport, null, 2));
    this.log(`   ✅ Generated: accessibility-analysis.json`);

    // Generate markdown reports from templates
    const templatesDir = path.join(__dirname, '../templates/audit');

    if (fs.existsSync(templatesDir)) {
      const variables = this.prepareTemplateVariables();

      // Generate each report from template
      const templates = [
        { name: 'README.template.md', output: 'README.md' },
        { name: 'AUDIT-SUMMARY.template.md', output: 'AUDIT-SUMMARY.md' },
        { name: 'VPAT.template.md', output: `VPAT-SUMMARY-${this.appName}.md` },
        { name: 'VPAT-COMPREHENSIVE.template.md', output: `VPAT-${this.appName}.md` },
        { name: 'RECOMMENDATIONS.template.md', output: 'ACCESSIBILITY-RECOMMENDATIONS.md' }
      ];

      templates.forEach(({ name, output }) => {
        const templatePath = path.join(templatesDir, name);

        if (fs.existsSync(templatePath)) {
          const templateContent = fs.readFileSync(templatePath, 'utf-8');
          const renderedContent = this.processTemplate(templateContent, variables);
          const outputPath = path.join(this.options.outputDir, output);
          fs.writeFileSync(outputPath, renderedContent);
          this.log(`   ✅ Generated: ${output}`);
        } else {
          this.log(`   ⚠️  Template not found: ${name}`);
        }
      });
    } else {
      this.log('   ⚠️  Templates directory not found (Phase 1B in progress)');
    }

    console.log();
  }

  /**
   * Step 4.5: Generate stakeholder communication documentation
   */
  async generateStakeholderDocumentation() {
    console.log('📢 Step 4.5: Generating stakeholder communication templates...\n');

    // TODO: Implement stakeholder documentation generation
    // This should:
    // 1. Load templates from templates/stakeholder/
    // 2. Populate with analysisReport data using Handlebars or similar
    // 3. Generate:
    //    - QUICK-REFERENCE.md (1-page for procurement)
    //    - PUBLIC-STATEMENT.md (public-facing accessibility commitment)
    //    - FAQ.md (multi-audience question bank)
    // 4. Save to this.options.outputDir
    //
    // Template variables to populate:
    //   - {{APP_NAME}}, {{AUDIT_DATE}}, {{FRAMEWORK_VERSION}}
    //   - {{COMPLIANCE_SCORE}}, {{COMPLIANCE_LEVEL}}
    //   - {{CRITICAL_COUNT}}, {{HIGH_COUNT}}, etc.
    //   - Boolean flags: KEYBOARD_SUPPORT_FOUND, SCREEN_READER_SUPPORT_FOUND, etc.
    //
    // See templates/stakeholder/README.md for full implementation guidance

    console.log('⚠️  Stakeholder documentation generation not yet fully implemented.');
    console.log('    Templates are available in templates/stakeholder/');
    console.log('    See External Communication Guide: docs/EXTERNAL-COMMUNICATION-GUIDE.md');
    console.log('    Manual generation recommended until automated rendering is implemented.\n');
  }

  /**
   * Step 4: Display summary
   */
  displaySummary() {
    const report = this.analysisReport;

    console.log('\n╔═══════════════════════════════════════════════════════════╗');
    console.log('║  AUDIT SUMMARY                                           ║');
    console.log('╚═══════════════════════════════════════════════════════════╝\n');

    console.log(`Application: ${this.appName}`);
    console.log(`Date: ${report.metadata.scannedDate}`);
    console.log(`Compliance Score: ${report.complianceEstimate.score}% (${report.complianceEstimate.level})\n`);

    console.log('Findings:');
    console.log(`  🔴 Critical Issues:      ${report.summary.criticalIssues}`);
    console.log(`  🟠 High Priority Issues: ${report.summary.highPriorityIssues}`);
    console.log(`  🟡 Medium Priority:      ${report.summary.mediumPriorityIssues}`);
    console.log(`  🟢 Low Priority:         ${report.summary.lowPriorityIssues}`);

    console.log('\nWCAG 2.2 Compliance:');
    console.log(`  Level A:  ${report.complianceEstimate.wcagLevelA ? '✅ Pass' : '❌ Fail'}`);
    console.log(`  Level AA: ${report.complianceEstimate.wcagLevelAA ? '✅ Pass' : '❌ Fail'}`);

    if (report.summary.criticalIssues > 0) {
      console.log('\n⚠️  Critical Issues Found:');
      report.findings.critical.forEach((finding, index) => {
        console.log(`  ${index + 1}. ${finding.title} (${finding.id})`);
      });
    }
  }

  /**
   * Verbose logging
   */
  log(message) {
    if (this.options.verbose || message.startsWith('✅') || message.startsWith('❌')) {
      console.log(message);
    }
  }
}

// ============================================================================
// CLI INTERFACE
// ============================================================================

function parseArgs() {
  const args = process.argv.slice(2);

  if (args.length === 0 || args.includes('--help') || args.includes('-h')) {
    console.log(`
zSpace Unity Accessibility Auditor v${VERSION}

Usage:
  node bin/audit.js <unity-project-path> [options]

Arguments:
  <unity-project-path>    Path to Unity project root directory

Options:
<<<<<<< HEAD
  --output-dir <dir>      Output directory for reports (default: <project>/AccessibilityAudit)
  --format <format>       Output format: markdown, json, both (default: markdown)
  --verbose               Enable verbose logging
  --stakeholder-docs      Generate stakeholder communication templates (Quick Reference, Public Statement, FAQ)
  --run-automation        Run Quick Wins automation tests (requires Python & dependencies)
  --exe-path <path>       Path to Unity executable for automation testing
  --log-path <path>       Path to Unity Player.log for log analysis
  --interactive           Enable interactive automation tests (keyboard navigation, etc.)
  --quick-wins <list>     Comma-separated list of Quick Wins to run (e.g., "1,2,5")
  --capture-screenshots   Enable visual analysis with screenshot capture and contrast testing
  --help, -h              Show this help message
=======
  --output-dir <dir>         Output directory for reports (default: <project>/AccessibilityAudit)
  --format <format>          Output format: markdown, json, both (default: markdown)
  --capture-screenshots      Capture scene screenshots before analysis
  --unity-path <path>        Path to Unity executable (for Unity batch mode capture)
  --application <path>       Path to built application .exe (for external capture - Phase 4)
  --verbose                  Enable verbose logging
  --baseline                 Create/update baseline for compliance tracking (Phase 3.2)
  --track-compliance         Save audit snapshot to compliance-history/ (Phase 3.2)
  --fail-on-regression       Exit with code 1 if regressions detected vs baseline (Phase 3.2)
  --export-pdf               Export VPAT report to PDF after analysis (Phase 3.4)
  --export-csv               Export findings to CSV after analysis (Phase 3.4)
  --create-issues <platform> Create issues on github or jira (Phase 3.4)
  --template <path>          Use custom report template (Phase 3.4)
  --config <path>            Export configuration file (default: config/export-config.json)
  --generate-fixes           Generate C# code fixes for accessibility issues (Phase 3.5)
  --help, -h                 Show this help message
>>>>>>> fe304261

Examples:
  # Basic audit (static analysis only)
  node bin/audit.js /path/to/unity-project

<<<<<<< HEAD
  # Audit with automation (log analysis only)
  node bin/audit.js /path/to/unity-project --run-automation

  # Full audit with executable testing
  node bin/audit.js /path/to/unity-project --run-automation --exe-path "C:/Program Files/MyApp/app.exe" --interactive

  # Custom Quick Wins selection
  node bin/audit.js /path/to/unity-project --run-automation --quick-wins "1,2"
=======
  # Audit with Unity batch mode screenshot capture
  node bin/audit.js /path/to/unity-project --capture-screenshots --unity-path "C:/Unity/Editor/Unity.exe"

  # Audit with external capture (Phase 4) - automatically uses navigation map if available
  node bin/audit.js /path/to/unity-project --capture-screenshots --application "C:/Program Files/MyApp/MyApp.exe"

  # Create compliance baseline
  node bin/audit.js /path/to/unity-project --baseline

  # Track compliance and fail on regression (CI/CD)
  node bin/audit.js /path/to/unity-project --track-compliance --fail-on-regression

  # Full audit with PDF and CSV export
  node bin/audit.js /path/to/unity-project --capture-screenshots --export-pdf --export-csv

  # Create GitHub issues for findings
  node bin/audit.js /path/to/unity-project --create-issues github --config config/export-config.json

  # Use custom report template
  node bin/audit.js /path/to/unity-project --template templates/audit/custom/executive-summary.template.md

  # Generate code fixes for accessibility issues
  node bin/audit.js /path/to/unity-project --generate-fixes

  # Full audit with all features (Phase 4)
  node bin/audit.js /path/to/unity-project --capture-screenshots --application "C:/Program Files/MyApp/MyApp.exe" --track-compliance --export-pdf --export-csv --generate-fixes --verbose
>>>>>>> fe304261

Output:
  AccessibilityAudit/
  ├── README.md                              (Overview and quick start)
  ├── AUDIT-SUMMARY.md                       (Executive summary)
  ├── VPAT-<name>.md                         (Comprehensive VPAT 2.5 - all 50 WCAG criteria)
  ├── VPAT-SUMMARY-<name>.md                 (Quick VPAT summary - detected issues only)
  ├── ACCESSIBILITY-RECOMMENDATIONS.md       (Developer guide)
  ├── accessibility-analysis.json            (Raw data)
  └── quick_wins_combined_report.json        (Automation test results)

Quick Wins Automation:
  1. Application Launch & Monitoring          (requires --exe-path)
  2. Log File Scene Analyzer                  (auto-detects or use --log-path)
  3. Basic Input Automation                   (requires --exe-path and --interactive)
  4. Keyboard Navigation Test                 (requires --exe-path and --interactive)
  5. Accessibility Audit Integration          (always runs)
    `);
    process.exit(0);
  }

  const options = {
    projectPath: null,
    outputDir: null,
    format: 'markdown',
    verbose: false,
<<<<<<< HEAD
    runQuickWins: false,
    exePath: null,
    logPath: null,
    interactive: false,
    quickWins: null,
    captureScreenshots: false
=======
    captureScreenshots: false,
    unityPath: null,
    application: null,
    baseline: false,
    trackCompliance: false,
    failOnRegression: false,
    exportPDF: false,
    exportCSV: false,
    createIssues: null,
    template: null,
    config: null,
    generateFixes: false
>>>>>>> fe304261
  };

  // Parse arguments
  for (let i = 0; i < args.length; i++) {
    const arg = args[i];

    if (arg === '--output-dir' && args[i + 1]) {
      options.outputDir = args[i + 1];
      i++;
    } else if (arg === '--format' && args[i + 1]) {
      options.format = args[i + 1];
      i++;
    } else if (arg === '--unity-path' && args[i + 1]) {
      options.unityPath = args[i + 1];
      i++;
    } else if (arg === '--application' && args[i + 1]) {
      options.application = args[i + 1];
      i++;
    } else if (arg === '--capture-screenshots') {
      options.captureScreenshots = true;
    } else if (arg === '--verbose') {
      options.verbose = true;
<<<<<<< HEAD
    } else if (arg === '--stakeholder-docs') {
      options.generateStakeholderDocs = true;
    } else if (arg === '--run-automation') {
      options.runQuickWins = true;
    } else if (arg === '--exe-path' && args[i + 1]) {
      options.exePath = args[i + 1];
      i++;
    } else if (arg === '--log-path' && args[i + 1]) {
      options.logPath = args[i + 1];
      i++;
    } else if (arg === '--interactive') {
      options.interactive = true;
    } else if (arg === '--quick-wins' && args[i + 1]) {
      options.quickWins = args[i + 1].split(',').map(n => parseInt(n.trim()));
      i++;
    } else if (arg === '--capture-screenshots') {
      options.captureScreenshots = true;
=======
    } else if (arg === '--baseline') {
      options.baseline = true;
      options.trackCompliance = true; // Baseline implies tracking
    } else if (arg === '--track-compliance') {
      options.trackCompliance = true;
    } else if (arg === '--fail-on-regression') {
      options.failOnRegression = true;
    } else if (arg === '--export-pdf') {
      options.exportPDF = true;
    } else if (arg === '--export-csv') {
      options.exportCSV = true;
    } else if (arg === '--create-issues' && args[i + 1]) {
      options.createIssues = args[i + 1];
      i++;
    } else if (arg === '--template' && args[i + 1]) {
      options.template = args[i + 1];
      i++;
    } else if (arg === '--config' && args[i + 1]) {
      options.config = args[i + 1];
      i++;
    } else if (arg === '--generate-fixes') {
      options.generateFixes = true;
>>>>>>> fe304261
    } else if (!arg.startsWith('--')) {
      options.projectPath = arg;
    }
  }

  if (!options.projectPath) {
    console.error('Error: Unity project path is required');
    console.error('Run with --help for usage information');
    process.exit(1);
  }

  return options;
}

async function main() {
  const options = parseArgs();

  const auditor = new AccessibilityAuditor(options.projectPath, {
    outputDir: options.outputDir,
    format: options.format,
    verbose: options.verbose,
<<<<<<< HEAD
    runQuickWins: options.runQuickWins,
    exePath: options.exePath,
    logPath: options.logPath,
    interactive: options.interactive,
    quickWins: options.quickWins,
    captureScreenshots: options.captureScreenshots
=======
    captureScreenshots: options.captureScreenshots,
    unityPath: options.unityPath,
    application: options.application,
    baseline: options.baseline,
    trackCompliance: options.trackCompliance,
    failOnRegression: options.failOnRegression,
    exportPDF: options.exportPDF,
    exportCSV: options.exportCSV,
    createIssues: options.createIssues,
    template: options.template,
    config: options.config,
    generateFixes: options.generateFixes
>>>>>>> fe304261
  });

  await auditor.run();
}

// Run if called directly
if (process.argv[1] === fileURLToPath(import.meta.url)) {
  main();
}

export { AccessibilityAuditor };<|MERGE_RESOLUTION|>--- conflicted
+++ resolved
@@ -10,18 +10,20 @@
  *   node bin/audit.js <unity-project-path> [options]
  *
  * Options:
-<<<<<<< HEAD
- *   --output-dir <dir>   Output directory for audit reports (default: <project>/AccessibilityAudit)
- *   --format <format>    Output format: markdown (default), json, both
- *   --verbose            Enable verbose logging
- *   --stakeholder-docs   Generate stakeholder communication templates (Quick Reference, Public Statement, FAQ)
-=======
  *   --output-dir <dir>         Output directory for audit reports (default: <project>/AccessibilityAudit)
  *   --format <format>          Output format: markdown (default), json, both
  *   --capture-screenshots      Capture scene screenshots before analysis
  *   --unity-path <path>        Path to Unity executable (for screenshot capture)
+ *   --application <path>       Path to built application .exe (for external capture)
  *   --verbose                  Enable verbose logging
->>>>>>> fe304261
+ *   --stakeholder-docs         Generate stakeholder communication templates
+ *   --baseline                 Create/update baseline for compliance tracking
+ *   --track-compliance         Save audit snapshot to compliance-history/
+ *   --fail-on-regression       Exit with code 1 if regressions detected
+ *   --export-pdf               Export VPAT report to PDF
+ *   --export-csv               Export findings to CSV
+ *   --create-issues <platform> Create issues on github or jira
+ *   --generate-fixes           Generate C# code fixes for accessibility issues
  *
  * Output:
  *   AccessibilityAudit/
@@ -39,11 +41,7 @@
 import fs from 'fs';
 import path from 'path';
 import { fileURLToPath } from 'url';
-<<<<<<< HEAD
-import { spawn } from 'child_process';
-=======
 import { execSync } from 'child_process';
->>>>>>> fe304261
 import { UnityProjectAnalyzer } from './analyze-unity-project.js';
 import { captureScreenshots } from './capture-screenshots.js';
 import { ComplianceTracker } from './compliance-tracker.js';
@@ -81,7 +79,8 @@
       createIssues: options.createIssues || null,
       template: options.template || null,
       config: options.config || path.join(__dirname, '..', 'config', 'export-config.json'),
-      generateFixes: options.generateFixes || false
+      generateFixes: options.generateFixes || false,
+      generateStakeholderDocs: options.generateStakeholderDocs || false
     };
     this.analysisReport = null;
     this.appName = path.basename(this.projectPath);
@@ -112,29 +111,15 @@
       // Step 2: Create output directory
       await this.createOutputDirectory();
 
-<<<<<<< HEAD
-      // Step 3: Run Quick Wins automation (if enabled)
-      if (this.options.runQuickWins) {
-        await this.runQuickWinsAutomation();
-      }
-
-      // Step 3.5: Run Visual Analysis (if enabled)
-      if (this.options.captureScreenshots) {
-        await this.runVisualAnalysis();
-      }
-
-      // Step 4: Generate reports
-=======
       // Step 3: Generate reports
->>>>>>> fe304261
       await this.generateReports();
 
-      // Step 4.5: Generate stakeholder documentation (if requested)
+      // Step 4: Generate stakeholder documentation (if requested)
       if (this.options.generateStakeholderDocs) {
         await this.generateStakeholderDocumentation();
       }
 
-      // Step 5: Display summary
+      // Step 4.5: Display summary
       this.displaySummary();
 
       // Step 5: Export reports (Phase 3.4)
@@ -791,18 +776,6 @@
       FOCUS_INDICATORS_FOUND: report.statistics.focusIndicatorsFound,
       ACCESSIBILITY_COMPONENTS_FOUND: report.statistics.accessibilityComponentsFound,
       STYLUS_ONLY_SCRIPTS_COUNT: report.statistics.stylusOnlyScripts ? report.statistics.stylusOnlyScripts.length : 0,
-<<<<<<< HEAD
-
-      // Visual Analysis Variables
-      VISUAL_ANALYSIS_PERFORMED: report.visualAnalysis && Object.keys(report.visualAnalysis).length > 0,
-      VISUAL_SCREENSHOTS_ANALYZED: report.visualAnalysis?.contrast?.summary?.screenshots_analyzed || 0,
-      VISUAL_CONTRAST_TOTAL_CHECKS: report.visualAnalysis?.contrast?.summary?.total_checks || 0,
-      VISUAL_CONTRAST_PASSED: report.visualAnalysis?.contrast?.summary?.total_passed || 0,
-      VISUAL_CONTRAST_FAILED: report.visualAnalysis?.contrast?.summary?.total_failed || 0,
-      VISUAL_CONTRAST_PASS_RATE: report.visualAnalysis?.contrast?.summary?.overall_pass_rate?.toFixed(1) || '0.0',
-      VISUAL_CONTRAST_COMPLIANT: report.visualAnalysis?.contrast?.summary?.wcag_compliant ? 'Yes ✅' : 'No ❌',
-      VISUAL_COLORBLIND_SIMULATIONS: report.visualAnalysis?.colorblind?.summary?.total_simulations || 0
-=======
       SCREENSHOTS_CAPTURED: screenshotsCaptured,
       SCREENSHOTS_NOT_CAPTURED: !screenshotsCaptured,
       SCREENSHOTS_COUNT: screenshotsCount,
@@ -827,7 +800,6 @@
       HEATMAPS_GENERATED: false,
       HEATMAPS_COUNT: 0,
       ...this.loadVisualAnalysisVariables()
->>>>>>> fe304261
     };
   }
 
@@ -962,10 +934,10 @@
   }
 
   /**
-   * Step 4.5: Generate stakeholder communication documentation
+   * Step 4: Generate stakeholder communication documentation
    */
   async generateStakeholderDocumentation() {
-    console.log('📢 Step 4.5: Generating stakeholder communication templates...\n');
+    console.log('📢 Step 4: Generating stakeholder communication templates...\n');
 
     // TODO: Implement stakeholder documentation generation
     // This should:
@@ -1048,28 +1020,16 @@
   node bin/audit.js <unity-project-path> [options]
 
 Arguments:
-  <unity-project-path>    Path to Unity project root directory
+  <unity-project-path>       Path to Unity project root directory
 
 Options:
-<<<<<<< HEAD
-  --output-dir <dir>      Output directory for reports (default: <project>/AccessibilityAudit)
-  --format <format>       Output format: markdown, json, both (default: markdown)
-  --verbose               Enable verbose logging
-  --stakeholder-docs      Generate stakeholder communication templates (Quick Reference, Public Statement, FAQ)
-  --run-automation        Run Quick Wins automation tests (requires Python & dependencies)
-  --exe-path <path>       Path to Unity executable for automation testing
-  --log-path <path>       Path to Unity Player.log for log analysis
-  --interactive           Enable interactive automation tests (keyboard navigation, etc.)
-  --quick-wins <list>     Comma-separated list of Quick Wins to run (e.g., "1,2,5")
-  --capture-screenshots   Enable visual analysis with screenshot capture and contrast testing
-  --help, -h              Show this help message
-=======
   --output-dir <dir>         Output directory for reports (default: <project>/AccessibilityAudit)
   --format <format>          Output format: markdown, json, both (default: markdown)
   --capture-screenshots      Capture scene screenshots before analysis
   --unity-path <path>        Path to Unity executable (for Unity batch mode capture)
   --application <path>       Path to built application .exe (for external capture - Phase 4)
   --verbose                  Enable verbose logging
+  --stakeholder-docs         Generate stakeholder communication templates
   --baseline                 Create/update baseline for compliance tracking (Phase 3.2)
   --track-compliance         Save audit snapshot to compliance-history/ (Phase 3.2)
   --fail-on-regression       Exit with code 1 if regressions detected vs baseline (Phase 3.2)
@@ -1080,28 +1040,20 @@
   --config <path>            Export configuration file (default: config/export-config.json)
   --generate-fixes           Generate C# code fixes for accessibility issues (Phase 3.5)
   --help, -h                 Show this help message
->>>>>>> fe304261
 
 Examples:
   # Basic audit (static analysis only)
   node bin/audit.js /path/to/unity-project
 
-<<<<<<< HEAD
-  # Audit with automation (log analysis only)
-  node bin/audit.js /path/to/unity-project --run-automation
-
-  # Full audit with executable testing
-  node bin/audit.js /path/to/unity-project --run-automation --exe-path "C:/Program Files/MyApp/app.exe" --interactive
-
-  # Custom Quick Wins selection
-  node bin/audit.js /path/to/unity-project --run-automation --quick-wins "1,2"
-=======
   # Audit with Unity batch mode screenshot capture
   node bin/audit.js /path/to/unity-project --capture-screenshots --unity-path "C:/Unity/Editor/Unity.exe"
 
   # Audit with external capture (Phase 4) - automatically uses navigation map if available
   node bin/audit.js /path/to/unity-project --capture-screenshots --application "C:/Program Files/MyApp/MyApp.exe"
 
+  # Generate stakeholder communication templates
+  node bin/audit.js /path/to/unity-project --stakeholder-docs
+
   # Create compliance baseline
   node bin/audit.js /path/to/unity-project --baseline
 
@@ -1121,8 +1073,7 @@
   node bin/audit.js /path/to/unity-project --generate-fixes
 
   # Full audit with all features (Phase 4)
-  node bin/audit.js /path/to/unity-project --capture-screenshots --application "C:/Program Files/MyApp/MyApp.exe" --track-compliance --export-pdf --export-csv --generate-fixes --verbose
->>>>>>> fe304261
+  node bin/audit.js /path/to/unity-project --capture-screenshots --application "C:/Program Files/MyApp/MyApp.exe" --track-compliance --export-pdf --export-csv --generate-fixes --stakeholder-docs --verbose
 
 Output:
   AccessibilityAudit/
@@ -1149,14 +1100,6 @@
     outputDir: null,
     format: 'markdown',
     verbose: false,
-<<<<<<< HEAD
-    runQuickWins: false,
-    exePath: null,
-    logPath: null,
-    interactive: false,
-    quickWins: null,
-    captureScreenshots: false
-=======
     captureScreenshots: false,
     unityPath: null,
     application: null,
@@ -1168,8 +1111,8 @@
     createIssues: null,
     template: null,
     config: null,
-    generateFixes: false
->>>>>>> fe304261
+    generateFixes: false,
+    generateStakeholderDocs: false
   };
 
   // Parse arguments
@@ -1192,25 +1135,8 @@
       options.captureScreenshots = true;
     } else if (arg === '--verbose') {
       options.verbose = true;
-<<<<<<< HEAD
     } else if (arg === '--stakeholder-docs') {
       options.generateStakeholderDocs = true;
-    } else if (arg === '--run-automation') {
-      options.runQuickWins = true;
-    } else if (arg === '--exe-path' && args[i + 1]) {
-      options.exePath = args[i + 1];
-      i++;
-    } else if (arg === '--log-path' && args[i + 1]) {
-      options.logPath = args[i + 1];
-      i++;
-    } else if (arg === '--interactive') {
-      options.interactive = true;
-    } else if (arg === '--quick-wins' && args[i + 1]) {
-      options.quickWins = args[i + 1].split(',').map(n => parseInt(n.trim()));
-      i++;
-    } else if (arg === '--capture-screenshots') {
-      options.captureScreenshots = true;
-=======
     } else if (arg === '--baseline') {
       options.baseline = true;
       options.trackCompliance = true; // Baseline implies tracking
@@ -1233,7 +1159,6 @@
       i++;
     } else if (arg === '--generate-fixes') {
       options.generateFixes = true;
->>>>>>> fe304261
     } else if (!arg.startsWith('--')) {
       options.projectPath = arg;
     }
@@ -1255,14 +1180,6 @@
     outputDir: options.outputDir,
     format: options.format,
     verbose: options.verbose,
-<<<<<<< HEAD
-    runQuickWins: options.runQuickWins,
-    exePath: options.exePath,
-    logPath: options.logPath,
-    interactive: options.interactive,
-    quickWins: options.quickWins,
-    captureScreenshots: options.captureScreenshots
-=======
     captureScreenshots: options.captureScreenshots,
     unityPath: options.unityPath,
     application: options.application,
@@ -1274,8 +1191,8 @@
     createIssues: options.createIssues,
     template: options.template,
     config: options.config,
-    generateFixes: options.generateFixes
->>>>>>> fe304261
+    generateFixes: options.generateFixes,
+    generateStakeholderDocs: options.generateStakeholderDocs
   });
 
   await auditor.run();
